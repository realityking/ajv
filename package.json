--- conflicted
+++ resolved
@@ -1,10 +1,6 @@
 {
   "name": "ajv",
-<<<<<<< HEAD
   "version": "5.0.2-beta.0",
-=======
-  "version": "4.11.3",
->>>>>>> 81dbc2cd
   "description": "Another JSON Schema Validator",
   "main": "lib/ajv.js",
   "typings": "lib/ajv.d.ts",
