{
  "name": "ajv",
  "version": "6.3.0",
  "description": "Another JSON Schema Validator",
  "main": "lib/ajv.js",
  "typings": "lib/ajv.d.ts",
  "files": [
    "lib/",
    "dist/",
    "scripts/",
    "LICENSE",
    ".tonic_example.js"
  ],
  "scripts": {
    "eslint": "eslint lib/*.js lib/compile/*.js spec/*.js scripts",
    "jshint": "jshint lib/*.js lib/**/*.js --exclude lib/dotjs/**/*",
    "test-spec": "mocha spec/*.spec.js -R spec",
    "test-fast": "AJV_FAST_TEST=true npm run test-spec",
    "test-debug": "mocha spec/*.spec.js --debug-brk -R spec",
    "test-cov": "nyc npm run test-spec",
    "test-ts": "tsc --target ES5 --noImplicitAny lib/ajv.d.ts",
    "bundle": "del-cli dist && node ./scripts/bundle.js . Ajv pure_getters",
    "bundle-beautify": "node ./scripts/bundle.js js-beautify",
    "build": "del-cli lib/dotjs/*.js '!lib/dotjs/index.js' && node scripts/compile-dots.js",
    "test-karma": "karma start --single-run --browsers PhantomJS",
    "test-browser": "del-cli .browser && npm run bundle && scripts/prepare-tests && npm run test-karma",
    "test": "npm run jshint && npm run eslint && npm run test-ts && npm run build && npm run test-cov && if-node-version 8 npm run test-browser",
    "prepublish": "npm run build && npm run bundle",
    "watch": "watch 'npm run build' ./lib/dot"
  },
  "nyc": {
    "exclude": [
      "**/spec/**",
      "node_modules"
    ],
    "reporter": [
      "lcov",
      "text-summary"
    ]
  },
  "repository": {
    "type": "git",
    "url": "https://github.com/epoberezkin/ajv.git"
  },
  "keywords": [
    "JSON",
    "schema",
    "validator",
    "validation",
    "jsonschema",
    "json-schema",
    "json-schema-validator",
    "json-schema-validation"
  ],
  "author": "Evgeny Poberezkin",
  "license": "MIT",
  "bugs": {
    "url": "https://github.com/epoberezkin/ajv/issues"
  },
  "homepage": "https://github.com/epoberezkin/ajv",
  "tonicExampleFilename": ".tonic_example.js",
  "dependencies": {
    "fast-deep-equal": "^1.0.0",
<<<<<<< HEAD
    "fast-json-stable-stringify": "^2.0.0",
    "json-schema-traverse": "^0.3.0"
=======
    "json-schema-traverse": "^0.3.0",
    "json-stable-stringify": "^1.0.1",
    "uri-js": "^3.0.2"
>>>>>>> cf8f9d38
  },
  "devDependencies": {
    "ajv-async": "^1.0.0",
    "bluebird": "^3.1.5",
    "brfs": "^1.4.3",
    "browserify": "^16.0.0",
    "chai": "^4.0.1",
    "coveralls": "^3.0.0",
    "del-cli": "^1.1.0",
    "dot": "^1.0.3",
    "eslint": "^4.14.0",
    "gh-pages-generator": "^0.2.0",
    "glob": "^7.0.0",
    "if-node-version": "^1.0.0",
    "js-beautify": "^1.7.3",
    "jshint": "^2.9.4",
    "json-schema-test": "^2.0.0",
    "karma": "^2.0.0",
    "karma-chrome-launcher": "^2.0.0",
    "karma-mocha": "^1.1.1",
    "karma-phantomjs-launcher": "^1.0.0",
    "karma-sauce-launcher": "^1.1.0",
    "mocha": "^5.0.0",
    "nyc": "^11.0.2",
    "phantomjs-prebuilt": "^2.1.4",
    "pre-commit": "^1.1.1",
    "require-globify": "^1.3.0",
    "typescript": "^2.6.2",
    "uglify-js": "^3.3.1",
    "watch": "^1.0.0"
  }
}<|MERGE_RESOLUTION|>--- conflicted
+++ resolved
@@ -61,14 +61,9 @@
   "tonicExampleFilename": ".tonic_example.js",
   "dependencies": {
     "fast-deep-equal": "^1.0.0",
-<<<<<<< HEAD
     "fast-json-stable-stringify": "^2.0.0",
-    "json-schema-traverse": "^0.3.0"
-=======
     "json-schema-traverse": "^0.3.0",
-    "json-stable-stringify": "^1.0.1",
     "uri-js": "^3.0.2"
->>>>>>> cf8f9d38
   },
   "devDependencies": {
     "ajv-async": "^1.0.0",
