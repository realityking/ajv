{
  "name": "ajv",
<<<<<<< HEAD
  "version": "1.0.0",
=======
  "version": "0.7.2",
>>>>>>> a657070d
  "description": "Another JSON Schema Validator",
  "main": "lib/ajv.js",
  "scripts": {
    "test-spec": "mocha spec/*.spec.js -R spec",
    "test-cov": "istanbul cover -x '**/spec/**' node_modules/mocha/bin/_mocha -- spec/*.spec.js -R spec",
    "test": "npm run test-cov"
  },
  "repository": {
    "type": "git",
    "url": "https://github.com/epoberezkin/ajv.git"
  },
  "keywords": [
    "JSON",
    "schema",
    "validator"
  ],
  "author": "Evgeny Poberezkin",
  "license": "MIT",
  "bugs": {
    "url": "https://github.com/epoberezkin/ajv/issues"
  },
  "homepage": "https://github.com/epoberezkin/ajv",
  "dependencies": {
    "json-stable-stringify": "^1.0.0"
  },
  "devDependencies": {
    "chai": "^3.0.0",
    "dot": "^1.0.3",
    "glob": "^5.0.10",
    "istanbul": "^0.3.17",
    "js-beautify": "^1.5.6",
    "json-schema-test": "0.1.1",
    "karma": "^0.13.3",
    "karma-chrome-launcher": "^0.2.0",
    "karma-mocha": "^0.2.0",
    "karma-sauce-launcher": "^0.2.14",
    "mocha": "^2.2.5",
    "require-globify": "^1.2.1",
    "watch": "^0.16.0"
  }
}<|MERGE_RESOLUTION|>--- conflicted
+++ resolved
@@ -1,10 +1,6 @@
 {
   "name": "ajv",
-<<<<<<< HEAD
   "version": "1.0.0",
-=======
-  "version": "0.7.2",
->>>>>>> a657070d
   "description": "Another JSON Schema Validator",
   "main": "lib/ajv.js",
   "scripts": {
