<img align="right" alt="Ajv logo" width="160" src="https://ajv.js.org/img/ajv.svg">

&nbsp;

# Ajv: Another JSON schema validator

The fastest JSON validator for Node.js and browser.

Supports JSON Schema draft-06/07/2019-09/2020-12 (draft-04 is supported in [version 6](https://github.com/ajv-validator/ajv/tree/v6)) and JSON Type Definition [RFC8927](https://datatracker.ietf.org/doc/rfc8927/).

[![build](https://github.com/ajv-validator/ajv/workflows/build/badge.svg)](https://github.com/ajv-validator/ajv/actions?query=workflow%3Abuild)
[![npm](https://img.shields.io/npm/v/ajv.svg)](https://www.npmjs.com/package/ajv)
[![npm (beta)](https://img.shields.io/npm/v/ajv/beta)](https://www.npmjs.com/package/ajv)
[![npm downloads](https://img.shields.io/npm/dm/ajv.svg)](https://www.npmjs.com/package/ajv)
[![Coverage Status](https://coveralls.io/repos/github/ajv-validator/ajv/badge.svg?branch=master)](https://coveralls.io/github/ajv-validator/ajv?branch=master)
[![Gitter](https://img.shields.io/gitter/room/ajv-validator/ajv.svg)](https://gitter.im/ajv-validator/ajv)
[![GitHub Sponsors](https://img.shields.io/badge/$-sponsors-brightgreen)](https://github.com/sponsors/epoberezkin)

## Platinum sponsors

[<img src="https://ajv.js.org/img/mozilla.svg" width="45%">](https://www.mozilla.org)<img src="https://ajv.js.org/img/gap.svg" width="8%">[<img src="https://ajv.js.org/img/reserved.svg" width="45%">](https://opencollective.com/ajv)

## Contributing

More than 100 people contributed to Ajv, and we would love to have you join the development. We welcome implementing new features that will benefit many users and ideas to improve our documentation.

Please review [Contributing guidelines](./CONTRIBUTING.md) and [Code components](https://ajv.js.org/components.html).

## Documentation

All documentation is available on the [Ajv website](https://ajv.js.org).

Some useful site links:
- [Getting started](https://ajv.js.org/guide/getting-started.html)
- [JSON Schema vs JSON Type Definition](https://ajv.js.org/guide/schema-language.html)
- [API reference](https://ajv.js.org/api.html)
- [Strict mode](https://ajv.js.org/strict-mode.html)
- [Standalone validation code](https://ajv.js.org/standalone.html)
- [Security considerations](https://ajv.js.org/security.html)
- [Command line interface](https://ajv.js.org/packages/ajv-cli.html)
- [Frequently Asked Questions](https://ajv.js.org/faq.html)

## <a name="sponsors"></a>Please [sponsor Ajv development](https://github.com/sponsors/epoberezkin)

Since I asked to support Ajv development 40 people and 6 organizations contributed via GitHub and OpenCollective - this support helped receiving the MOSS grant!

Your continuing support is very important - the funds will be used to develop and maintain Ajv once the next major version is released.

Please sponsor Ajv via:

- [GitHub sponsors page](https://github.com/sponsors/epoberezkin) (GitHub will match it)
- [Ajv Open Collective️](https://opencollective.com/ajv)

Thank you.

#### Open Collective sponsors

<a href="https://opencollective.com/ajv"><img src="https://opencollective.com/ajv/individuals.svg?width=890"></a>

<a href="https://opencollective.com/ajv/organization/0/website"><img src="https://opencollective.com/ajv/organization/0/avatar.svg"></a>
<a href="https://opencollective.com/ajv/organization/1/website"><img src="https://opencollective.com/ajv/organization/1/avatar.svg"></a>
<a href="https://opencollective.com/ajv/organization/2/website"><img src="https://opencollective.com/ajv/organization/2/avatar.svg"></a>
<a href="https://opencollective.com/ajv/organization/3/website"><img src="https://opencollective.com/ajv/organization/3/avatar.svg"></a>
<a href="https://opencollective.com/ajv/organization/4/website"><img src="https://opencollective.com/ajv/organization/4/avatar.svg"></a>
<a href="https://opencollective.com/ajv/organization/5/website"><img src="https://opencollective.com/ajv/organization/5/avatar.svg"></a>
<a href="https://opencollective.com/ajv/organization/6/website"><img src="https://opencollective.com/ajv/organization/6/avatar.svg"></a>
<a href="https://opencollective.com/ajv/organization/7/website"><img src="https://opencollective.com/ajv/organization/7/avatar.svg"></a>
<a href="https://opencollective.com/ajv/organization/8/website"><img src="https://opencollective.com/ajv/organization/8/avatar.svg"></a>
<a href="https://opencollective.com/ajv/organization/9/website"><img src="https://opencollective.com/ajv/organization/9/avatar.svg"></a>

## Performance

Ajv generates code to turn JSON Schemas into super-fast validation functions that are efficient for v8 optimization.

Currently Ajv is the fastest and the most standard compliant validator according to these benchmarks:

- [json-schema-benchmark](https://github.com/ebdrup/json-schema-benchmark) - 50% faster than the second place
- [jsck benchmark](https://github.com/pandastrike/jsck#benchmarks) - 20-190% faster
- [z-schema benchmark](https://rawgit.com/zaggino/z-schema/master/benchmark/results.html)
- [themis benchmark](https://cdn.rawgit.com/playlyfe/themis/master/benchmark/results.html)

Performance of different validators by [json-schema-benchmark](https://github.com/ebdrup/json-schema-benchmark):

[![performance](https://chart.googleapis.com/chart?chxt=x,y&cht=bhs&chco=76A4FB&chls=2.0&chbh=62,4,1&chs=600x416&chxl=-1:|ajv|@exodus&#x2F;schemasafe|is-my-json-valid|djv|@cfworker&#x2F;json-schema|jsonschema&chd=t:100,69.2,51.5,13.1,5.1,1.2)](https://github.com/ebdrup/json-schema-benchmark/blob/master/README.md#performance)

## Features

- Ajv implements JSON Schema [draft-06/07/2019-09/2020-12](http://json-schema.org/) standards (draft-04 is supported in v6):
<<<<<<< HEAD
  - all validation keywords (see [JSON Schema validation keywords](https://ajv.js.org/json-schema.html))
  - keyword "nullable" from [Open API 3 specification](https://swagger.io/docs/specification/data-models/data-types/).
  - full support of remote references (remote schemas have to be added with `addSchema` or compiled to be available)
  - support of recursive references between schemas
  - correct string lengths for strings with unicode pairs
  - JSON Schema [formats](https://ajv.js.org/guide/formats.html) (with [ajv-formats](https://github.com/ajv-validator/ajv-formats) plugin).
  - [validates schemas against meta-schema](https://ajv.js.org/api.html#api-validateschema)
=======
  - all validation keywords (see [JSON Schema validation keywords](./docs/json-schema.md))
  - [OpenAPI](https://github.com/OAI/OpenAPI-Specification/blob/master/versions/3.0.3.md) extensions:
    - NEW: keyword [discriminator](./docs/json-schema.md#discriminator).
    - keyword [nullable](./docs/json-schema.md#nullable).
  - full support of schema references (remote schemas have to be added with `addSchema` or compiled to be available)
  - support of circular references between schemas
  - correct string lengths for strings with unicode pairs
  - [formats](#formats) defined by JSON Schema standard (with [ajv-formats](https://github.com/ajv-validator/ajv-formats) plugin) and additional formats (can be turned off)
  - [validates schemas against meta-schema](./docs/api.md#api-validateschema)
>>>>>>> 68185bbc
- NEW: supports [JSON Type Definition](https://datatracker.ietf.org/doc/rfc8927/):
  - all keywords (see [JSON Type Definition schema forms](https://ajv.js.org/json-type-definition.html))
  - meta-schema for JTD schemas
  - "union" keyword and user-defined keywords (can be used inside "metadata" member of the schema)
- supports [browsers](https://ajv.js.org/guide/environments.html#browsers) and Node.js 10.x - current
- [asynchronous loading](https://ajv.js.org/guide/managing-schemas.html#asynchronous-schema-loading) of referenced schemas during compilation
- "All errors" validation mode with [option allErrors](https://ajv.js.org/options.html#allerrors)
- [error messages with parameters](https://ajv.js.org/api.html#validation-errors) describing error reasons to allow error message generation
- i18n error messages support with [ajv-i18n](https://github.com/ajv-validator/ajv-i18n) package
- [removing-additional-properties](https://ajv.js.org/guide/modifying-data.html#removing-additional-properties)
- [assigning defaults](https://ajv.js.org/guide/modifying-data.html#assigning-defaults) to missing properties and items
- [coercing data](https://ajv.js.org/guide/modifying-data.html#coercing-data-types) to the types specified in `type` keywords
- [user-defined keywords](https://ajv.js.org/guide/user-keywords.html)
- additional extension keywords with [ajv-keywords](https://github.com/ajv-validator/ajv-keywords) package
- [\$data reference](https://ajv.js.org/guide/combining-schemas.html#data-reference) to use values from the validated data as values for the schema keywords
- [asynchronous validation](https://ajv.js.org/guide/async-validation.html) of user-defined formats and keywords

## Install

To install version 7:

```
npm install ajv
```

## <a name="usage"></a>Getting started

Try it in the Node.js REPL: https://runkit.com/npm/ajv

In JavaScript:

```javascript
// or ESM/TypeScript import
import Ajv from "ajv"
// Node.js require:
<<<<<<< HEAD
const Ajv = require("ajv").default
=======
const Ajv = require("ajv")

>>>>>>> 68185bbc
const ajv = new Ajv() // options can be passed, e.g. {allErrors: true}

const schema = {
  type: "object",
  properties: {
    foo: {type: "integer"},
    bar: {type: "string"}
  },
  required: ["foo"],
  additionalProperties: false,
}

const validate = ajv.compile(schema)
const valid = validate(data)
if (!valid) console.log(validate.errors)
```

Learn how to use Ajv and see more examples in the [Guide: getting started](https://ajv.js.org/guide/getting-started.html)

## Changes history

See [https://github.com/ajv-validator/ajv/releases](https://github.com/ajv-validator/ajv/releases)

**Please note**: [Changes in version 7.0.0](https://github.com/ajv-validator/ajv/releases/tag/v7.0.0)

[Version 6.0.0](https://github.com/ajv-validator/ajv/releases/tag/v6.0.0).

## Code of conduct

Please review and follow the [Code of conduct](./CODE_OF_CONDUCT.md).

Please report any unacceptable behaviour to ajv.validator@gmail.com - it will be reviewed by the project team.

## Security contact

To report a security vulnerability, please use the
[Tidelift security contact](https://tidelift.com/security).
Tidelift will coordinate the fix and disclosure. Please do NOT report security vulnerabilities via GitHub issues.

## Open-source software support

Ajv is a part of [Tidelift subscription](https://tidelift.com/subscription/pkg/npm-ajv?utm_source=npm-ajv&utm_medium=referral&utm_campaign=readme) - it provides a centralised support to open-source software users, in addition to the support provided by software maintainers.

## License

[MIT](./LICENSE)<|MERGE_RESOLUTION|>--- conflicted
+++ resolved
@@ -86,25 +86,15 @@
 ## Features
 
 - Ajv implements JSON Schema [draft-06/07/2019-09/2020-12](http://json-schema.org/) standards (draft-04 is supported in v6):
-<<<<<<< HEAD
   - all validation keywords (see [JSON Schema validation keywords](https://ajv.js.org/json-schema.html))
-  - keyword "nullable" from [Open API 3 specification](https://swagger.io/docs/specification/data-models/data-types/).
+  - [OpenAPI](https://github.com/OAI/OpenAPI-Specification/blob/master/versions/3.0.3.md) extensions:
+    - NEW: keyword [discriminator](https://ajv.js.org/json-schema.md#discriminator).
+    - keyword [nullable](https://ajv.js.org/json-schema.md#nullable).
   - full support of remote references (remote schemas have to be added with `addSchema` or compiled to be available)
   - support of recursive references between schemas
   - correct string lengths for strings with unicode pairs
   - JSON Schema [formats](https://ajv.js.org/guide/formats.html) (with [ajv-formats](https://github.com/ajv-validator/ajv-formats) plugin).
   - [validates schemas against meta-schema](https://ajv.js.org/api.html#api-validateschema)
-=======
-  - all validation keywords (see [JSON Schema validation keywords](./docs/json-schema.md))
-  - [OpenAPI](https://github.com/OAI/OpenAPI-Specification/blob/master/versions/3.0.3.md) extensions:
-    - NEW: keyword [discriminator](./docs/json-schema.md#discriminator).
-    - keyword [nullable](./docs/json-schema.md#nullable).
-  - full support of schema references (remote schemas have to be added with `addSchema` or compiled to be available)
-  - support of circular references between schemas
-  - correct string lengths for strings with unicode pairs
-  - [formats](#formats) defined by JSON Schema standard (with [ajv-formats](https://github.com/ajv-validator/ajv-formats) plugin) and additional formats (can be turned off)
-  - [validates schemas against meta-schema](./docs/api.md#api-validateschema)
->>>>>>> 68185bbc
 - NEW: supports [JSON Type Definition](https://datatracker.ietf.org/doc/rfc8927/):
   - all keywords (see [JSON Type Definition schema forms](https://ajv.js.org/json-type-definition.html))
   - meta-schema for JTD schemas
@@ -140,12 +130,8 @@
 // or ESM/TypeScript import
 import Ajv from "ajv"
 // Node.js require:
-<<<<<<< HEAD
-const Ajv = require("ajv").default
-=======
 const Ajv = require("ajv")
 
->>>>>>> 68185bbc
 const ajv = new Ajv() // options can be passed, e.g. {allErrors: true}
 
 const schema = {
