--- conflicted
+++ resolved
@@ -702,11 +702,7 @@
 _invalid_: any other value
 
 
-<<<<<<< HEAD
-The same can be achieved with `enum` keyword using the array with one item. But `const` keyword is more that just a syntax sugar for `enum`. In combination with the [$data reference](https://github.com/epoberezkin/ajv#data-reference) it allows to define equality relations between different parts of the data. This cannot be achieved with `enum` keyword even with `$data` reference because `$data` cannot be used in place of one item - it can only be used in place of the whole array in `enum` keyword.
-=======
-The same can be achieved with `enum` keyword using the array with one item. But `constant` keyword is more than just a syntax sugar for `enum`. In combination with the [$data reference](https://github.com/epoberezkin/ajv#data-reference) it allows to define equality relations between different parts of the data. This cannot be achieved with `enum` keyword even with `$data` reference because `$data` cannot be used in place of one item - it can only be used in place of the whole array in `enum` keyword.
->>>>>>> af458d34
+The same can be achieved with `enum` keyword using the array with one item. But `const` keyword is more than just a syntax sugar for `enum`. In combination with the [$data reference](https://github.com/epoberezkin/ajv#data-reference) it allows to define equality relations between different parts of the data. This cannot be achieved with `enum` keyword even with `$data` reference because `$data` cannot be used in place of one item - it can only be used in place of the whole array in `enum` keyword.
 
 
 __Example__
