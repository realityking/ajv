'use strict';

var Ajv = require('./ajv')
  , should = require('./chai').should();


describe('issue #8: schema with shared references', function() {
  it('should be supported by addSchema', spec('addSchema'));

  it('should be supported by compile', spec('compile'));

  function spec(method) {
    return function() {
      var ajv = new Ajv;

      var propertySchema = {
        type: 'string',
        maxLength: 4
      };

      var schema = {
        id: 'obj.json#',
        type: 'object',
        properties: {
          foo: propertySchema,
          bar: propertySchema
        }
      };

      ajv[method](schema);

      var result = ajv.validate('obj.json#', { foo: 'abc', bar: 'def' });
      result .should.equal(true);

      result = ajv.validate('obj.json#', { foo: 'abcde', bar: 'fghg' });
      result .should.equal(false);
      ajv.errors .should.have.length(1);
    };
  }
});

describe('issue #50: references with "definitions"', function () {
  it('should be supported by addSchema', spec('addSchema'));

  it('should be supported by compile', spec('addSchema'));

  function spec(method) {
    return function() {
      var result;

      var ajv = new Ajv;

      ajv[method]({
        id: 'http://example.com/test/person.json#',
        definitions: {
          name: { type: 'string' }
        },
        type: 'object',
        properties: {
          name: { $ref: '#/definitions/name'}
        }
      });

      ajv[method]({
        id: 'http://example.com/test/employee.json#',
        type: 'object',
        properties: {
          person: { $ref: '/test/person.json#' },
          role: { type: 'string' }
        }
      });

      result = ajv.validate('http://example.com/test/employee.json#', {
        person: {
          name: 'Alice'
        },
        role: 'Programmer'
      });

      result. should.equal(true);
      should.equal(ajv.errors, null);
    };
  }
});


describe('issue #182, NaN validation', function() {
  it('should not pass minimum/maximum validation', function() {
    testNaN({ minimum: 1 }, false);
    testNaN({ maximum: 1 }, false);
  });

  it('should pass type: number validation', function() {
    testNaN({ type: 'number' }, true);
  });

  it('should not pass type: integer validation', function() {
    testNaN({ type: 'integer' }, false);
  });

  function testNaN(schema, NaNisValid) {
    var ajv = new Ajv;
    var validate = ajv.compile(schema);
    validate(NaN) .should.equal(NaNisValid);
  }
});


describe('issue #204, options schemas and v5 used together', function() {
  it('should use v5 metaschemas by default', function() {
    var ajv = new Ajv({
      v5: true,
      schemas: [{id: 'str', type: 'string'}],
    });

    var schema = { constant: 42 };
    var validate = ajv.compile(schema);

    validate(42) .should.equal(true);
    validate(43) .should.equal(false);

    ajv.validate('str', 'foo') .should.equal(true);
    ajv.validate('str', 42) .should.equal(false);
  });
});


describe('issue #181, custom keyword is not validated in allErrors mode if there were previous error', function() {
  it('should validate custom keyword that doesn\'t create errors', function() {
    testCustomKeywordErrors({
      type:'object',
      errors: true,
      validate: function v(/* value */) {
        return false;
      }
    });
  });

  it('should validate custom keyword that creates errors', function() {
    testCustomKeywordErrors({
      type:'object',
      errors: true,
      validate: function v(/* value */) {
        v.errors = v.errors || [];
        v.errors.push({
          keyword: 'alwaysFails',
          message: 'alwaysFails error',
          params: {
            keyword: 'alwaysFails'
          }
        });

        return false;
      }
    });
  });

  function testCustomKeywordErrors(def) {
    var ajv = new Ajv({ allErrors: true, beautify: true });

    ajv.addKeyword('alwaysFails', def);

    var schema = {
      required: ['foo'],
      alwaysFails: true
    };

    var validate = ajv.compile(schema);

    validate({ foo: 1 }) .should.equal(false);
    validate.errors .should.have.length(1);
    validate.errors[0].keyword .should.equal('alwaysFails');

    validate({}) .should.equal(false);
    validate.errors .should.have.length(2);
    validate.errors[0].keyword .should.equal('required');
    validate.errors[1].keyword .should.equal('alwaysFails');
  }
});


describe('issue #210, mutual recursive $refs that are schema fragments', function() {
  it('should compile and validate schema when one ref is fragment', function() {
    var ajv = new Ajv;

    ajv.addSchema({
      "id" : "foo",
      "definitions": {
        "bar": {
          "properties": {
            "baz": {
              "anyOf": [
                { "enum": [42] },
                { "$ref": "boo" }
              ]
            }
          }
        }
      }
    });

    ajv.addSchema({
      "id" : "boo",
      "type": "object",
      "required": ["quux"],
      "properties": {
        "quux": { "$ref": "foo#/definitions/bar" }
      }
    });

    var validate = ajv.compile({ "$ref": "foo#/definitions/bar" });

    validate({ baz: { quux: { baz: 42 } } }) .should.equal(true);
    validate({ baz: { quux: { baz: "foo" } } }) .should.equal(false);
  });

  it('should compile and validate schema when both refs are fragments', function() {
    var ajv = new Ajv;

    ajv.addSchema({
      "id" : "foo",
      "definitions": {
        "bar": {
          "properties": {
            "baz": {
              "anyOf": [
                { "enum": [42] },
                { "$ref": "boo#/definitions/buu" }
              ]
            }
          }
        }
      }
    });

    ajv.addSchema({
      "id" : "boo",
      "definitions": {
        "buu": {
          "type": "object",
          "required": ["quux"],
          "properties": {
            "quux": { "$ref": "foo#/definitions/bar" }
          }
        }
      }
    });

    var validate = ajv.compile({ "$ref": "foo#/definitions/bar" });

    validate({ baz: { quux: { baz: 42 } } }) .should.equal(true);
    validate({ baz: { quux: { baz: "foo" } } }) .should.equal(false);
  });
});


describe('issue #240, mutually recursive fragment refs reference a common schema', function() {
  var apiSchema = {
    $schema: 'http://json-schema.org/draft-04/schema#',
    id: 'schema://api.schema#',
    resource: {
      id: '#resource',
      properties: {
        id: { type: 'string' }
      }
    },
    resourceIdentifier: {
      id: '#resource_identifier',
      properties: {
        id: { type: 'string' },
        type: { type: 'string' }
      }
    }
  };

  var domainSchema = {
    $schema: 'http://json-schema.org/draft-04/schema#',
    id: 'schema://domain.schema#',
    properties: {
      data: {
        oneOf: [
          { $ref: 'schema://library.schema#resource_identifier' },
          { $ref: 'schema://catalog_item.schema#resource_identifier' },
        ]
      }
    }
  };

  it('should compile and validate schema when one ref is fragment', function() {
    var ajv = new Ajv;

    var librarySchema = {
      $schema: 'http://json-schema.org/draft-04/schema#',
      id: 'schema://library.schema#',
      properties: {
        name: { type: 'string' },
        links: {
          properties: {
            catalogItems: {
              type: 'array',
              items: { $ref: 'schema://catalog_item_resource_identifier.schema#' }
            }
          }
        }
      },
      definitions: {
        resource_identifier: {
          id: '#resource_identifier',
          allOf: [
            {
              properties: {
                type: {
                  type: 'string',
                  'enum': ['Library']
                }
              }
            },
            { $ref: 'schema://api.schema#resource_identifier' }
          ]
        }
      }
    };

    var catalogItemSchema = {
      $schema: 'http://json-schema.org/draft-04/schema#',
      id: 'schema://catalog_item.schema#',
      properties: {
        name: { type: 'string' },
        links: {
          properties: {
            library: { $ref: 'schema://library.schema#resource_identifier' }
          }
        }
      },
      definitions: {
        resource_identifier: {
          id: '#resource_identifier',
          allOf: [
            {
              properties: {
                type: {
                  type: 'string',
                  'enum': ['CatalogItem']
                }
              }
            },
            { $ref: 'schema://api.schema#resource_identifier' }
          ]
        }
      }
    };

    var catalogItemResourceIdentifierSchema = {
      $schema: 'http://json-schema.org/draft-04/schema#',
      id: 'schema://catalog_item_resource_identifier.schema#',
      allOf: [
        {
          properties: {
            type: {
              type: 'string',
              enum: ['CatalogItem']
            }
          }
        },
        {
          $ref: 'schema://api.schema#resource_identifier'
        }
      ]
    };

    ajv.addSchema(librarySchema);
    ajv.addSchema(catalogItemSchema);
    ajv.addSchema(catalogItemResourceIdentifierSchema);
    ajv.addSchema(apiSchema);

    var validate = ajv.compile(domainSchema);
    testSchema(validate);
  });

  it('should compile and validate schema when both refs are fragments', function() {
    var ajv = new Ajv;

    var librarySchema = {
      $schema: 'http://json-schema.org/draft-04/schema#',
      id: 'schema://library.schema#',
      properties: {
        name: { type: 'string' },
        links: {
          properties: {
            catalogItems: {
              type: 'array',
              items: { $ref: 'schema://catalog_item.schema#resource_identifier' }
            }
          }
        }
      },
      definitions: {
        resource_identifier: {
          id: '#resource_identifier',
          allOf: [
            {
              properties: {
                type: {
                  type: 'string',
                  'enum': ['Library']
                }
              }
            },
            { $ref: 'schema://api.schema#resource_identifier' }
          ]
        }
      }
    };

    var catalogItemSchema = {
      $schema: 'http://json-schema.org/draft-04/schema#',
      id: 'schema://catalog_item.schema#',
      properties: {
        name: { type: 'string' },
        links: {
          properties: {
            library: { $ref: 'schema://library.schema#resource_identifier' }
          }
        }
      },
      definitions: {
        resource_identifier: {
          id: '#resource_identifier',
          allOf: [
            {
              properties: {
                type: {
                  type: 'string',
                  'enum': ['CatalogItem']
                }
              }
            },
            { $ref: 'schema://api.schema#resource_identifier' }
          ]
        }
      }
    };

    ajv.addSchema(librarySchema);
    ajv.addSchema(catalogItemSchema);
    ajv.addSchema(apiSchema);

    var validate = ajv.compile(domainSchema);
    testSchema(validate);
  });


  function testSchema(validate) {
    validate({ data: { type: 'Library', id: '123' } }) .should.equal(true);
    validate({ data: { type: 'Library', id: 123 } }) .should.equal(false);
    validate({ data: { type: 'CatalogItem', id: '123' } }) .should.equal(true);
    validate({ data: { type: 'CatalogItem', id: 123 } }) .should.equal(false);
    validate({ data: { type: 'Foo', id: '123' } }) .should.equal(false);
  }
});


describe('issue #259, support validating [meta-]schemas against themselves', function() {
  it('should add schema before validation if "id" is the same as "$schema"', function() {
    var ajv = new Ajv;
    var hyperSchema = require('./remotes/hyper-schema.json');
    ajv.addMetaSchema(hyperSchema);
  });
});


<<<<<<< HEAD
describe.skip('issue #273, schemaPath in error in referenced schema', function() {
  it('should have canonic reference with hash after file name', function() {
    test(new Ajv);
    test(new Ajv({inlineRefs: false}));

    function test(ajv) {
      var schema = {
        "properties": {
          "a": { "$ref": "int" }
        }
      };

      var referencedSchema = {
        "id": "int",
        "type": "integer"
      };

      ajv.addSchema(referencedSchema);
      var validate = ajv.compile(schema);

      validate({ "a": "foo" }) .should.equal(false);
      validate.errors[0].schemaPath .should.equal('int#/type');
    }
=======
describe('issue #342, support uniqueItems with some non-JSON objects', function() {
  var validate;

  before(function() {
    var ajv = new Ajv;
    validate = ajv.compile({ uniqueItems: true });
  });

  it('should allow different RegExps', function() {
    validate([/foo/, /bar/]) .should.equal(true);
    validate([/foo/ig, /foo/gi]) .should.equal(false);
    validate([/foo/, {}]) .should.equal(true);
  });

  it('should allow different Dates', function() {
    validate([new Date('2016-11-11'), new Date('2016-11-12')]) .should.equal(true);
    validate([new Date('2016-11-11'), new Date('2016-11-11')]) .should.equal(false);
    validate([new Date('2016-11-11'), {}]) .should.equal(true);
  });

  it('should allow undefined properties', function() {
    validate([{}, {foo: undefined}]) .should.equal(true);
    validate([{foo: undefined}, {}]) .should.equal(true);
    validate([{foo: undefined}, {bar: undefined}]) .should.equal(true);
    validate([{foo: undefined}, {foo: undefined}]) .should.equal(false);
>>>>>>> c6127ee8
  });
});<|MERGE_RESOLUTION|>--- conflicted
+++ resolved
@@ -469,7 +469,6 @@
 });
 
 
-<<<<<<< HEAD
 describe.skip('issue #273, schemaPath in error in referenced schema', function() {
   it('should have canonic reference with hash after file name', function() {
     test(new Ajv);
@@ -493,7 +492,10 @@
       validate({ "a": "foo" }) .should.equal(false);
       validate.errors[0].schemaPath .should.equal('int#/type');
     }
-=======
+  });
+});
+
+
 describe('issue #342, support uniqueItems with some non-JSON objects', function() {
   var validate;
 
@@ -519,6 +521,5 @@
     validate([{foo: undefined}, {}]) .should.equal(true);
     validate([{foo: undefined}, {bar: undefined}]) .should.equal(true);
     validate([{foo: undefined}, {foo: undefined}]) .should.equal(false);
->>>>>>> c6127ee8
   });
 });