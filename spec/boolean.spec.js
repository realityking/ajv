--- conflicted
+++ resolved
@@ -7,26 +7,20 @@
   var ajvs
 
   before(function () {
-    ajvs = [new Ajv(), new Ajv({allErrors: true}), new Ajv({inlineRefs: false})]
-  })
-
-<<<<<<< HEAD
-  describe("top level schema", function () {
-    describe("schema = true", function () {
-      it("should validate any data as valid", function () {
-        ajvs.forEach(test(true, true))
-      })
-    })
-=======
-  before(function() {
     ajvs = [
-      new Ajv,
+      new Ajv(),
       new Ajv({allErrors: true}),
       new Ajv({inlineRefs: false}),
       new Ajv({strictKeywords: true}),
-    ];
-  });
->>>>>>> 7402f980
+    ]
+  })
+
+  describe("top level schema", function () {
+    describe("schema = true", function () {
+      it("should validate any data as valid", function () {
+        ajvs.forEach(test(true, true))
+      })
+    })
 
     describe("schema = false", function () {
       it("should validate any data as invalid", function () {
