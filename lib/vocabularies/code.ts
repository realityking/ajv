import type {AnySchema, SchemaMap} from "../types"
import type {SchemaCxt} from "../compile"
<<<<<<< HEAD
import type {KeywordCxt} from "../compile/validate"
import {CodeGen, _, or, not, nil, strConcat, getProperty, Code, Name} from "../compile/codegen"
import {alwaysValidSchema, Type} from "../compile/util"
=======
import type KeywordCxt from "../compile/context"
import {CodeGen, _, and, or, not, nil, strConcat, getProperty, Code, Name} from "../compile/codegen"
import {alwaysValidSchema} from "../compile/util"
import {Type} from "../compile/subschema"
>>>>>>> 1b07663f
import N from "../compile/names"

export function checkReportMissingProp(cxt: KeywordCxt, prop: string): void {
  const {gen, data, it} = cxt
  gen.if(noPropertyInData(gen, data, prop, it.opts.ownProperties), () => {
    cxt.setParams({missingProperty: _`${prop}`}, true)
    cxt.error()
  })
}

export function checkMissingProp(
  {gen, data, it: {opts}}: KeywordCxt,
  properties: string[],
  missing: Name
): Code {
  return or(
    ...properties.map((prop) =>
      and(noPropertyInData(gen, data, prop, opts.ownProperties), _`${missing} = ${prop}`)
    )
  )
}

export function reportMissingProp(cxt: KeywordCxt, missing: Name): void {
  cxt.setParams({missingProperty: missing}, true)
  cxt.error()
}

export function hasPropFunc(gen: CodeGen): Name {
  return gen.scopeValue("func", {
    // eslint-disable-next-line @typescript-eslint/unbound-method
    ref: Object.prototype.hasOwnProperty,
    code: _`Object.prototype.hasOwnProperty`,
  })
}

export function isOwnProperty(gen: CodeGen, data: Name, property: Name | string): Code {
  return _`${hasPropFunc(gen)}.call(${data}, ${property})`
}

export function propertyInData(
  gen: CodeGen,
  data: Name,
  property: Name | string,
  ownProperties?: boolean
): Code {
  const cond = _`${data}${getProperty(property)} !== undefined`
  return ownProperties ? _`${cond} && ${isOwnProperty(gen, data, property)}` : cond
}

export function noPropertyInData(
  gen: CodeGen,
  data: Name,
  property: Name | string,
  ownProperties?: boolean
): Code {
  const cond = _`${data}${getProperty(property)} === undefined`
  return ownProperties ? or(cond, not(isOwnProperty(gen, data, property))) : cond
}

export function allSchemaProperties(schemaMap?: SchemaMap): string[] {
  return schemaMap ? Object.keys(schemaMap).filter((p) => p !== "__proto__") : []
}

export function schemaProperties(it: SchemaCxt, schemaMap: SchemaMap): string[] {
  return allSchemaProperties(schemaMap).filter(
    (p) => !alwaysValidSchema(it, schemaMap[p] as AnySchema)
  )
}

export function callValidateCode(
  {schemaCode, data, it: {gen, topSchemaRef, schemaPath, errorPath}, it}: KeywordCxt,
  func: Code,
  context: Code,
  passSchema?: boolean
): Code {
  const dataAndSchema = passSchema ? _`${schemaCode}, ${data}, ${topSchemaRef}${schemaPath}` : data
  const valCxt: [Name, Code | number][] = [
    [N.instancePath, strConcat(N.instancePath, errorPath)],
    [N.parentData, it.parentData],
    [N.parentDataProperty, it.parentDataProperty],
    [N.rootData, N.rootData],
  ]
  if (it.opts.dynamicRef) valCxt.push([N.dynamicAnchors, N.dynamicAnchors])
  const args = _`${dataAndSchema}, ${gen.object(...valCxt)}`
  return context !== nil ? _`${func}.call(${context}, ${args})` : _`${func}(${args})`
}

export function usePattern(gen: CodeGen, pattern: string): Name {
  return gen.scopeValue("pattern", {
    key: pattern,
    ref: new RegExp(pattern, "u"),
    code: _`new RegExp(${pattern}, "u")`,
  })
}

export function validateArray(cxt: KeywordCxt): Name {
  const {gen, data, keyword, it} = cxt
  const valid = gen.name("valid")
  if (it.allErrors) {
    const validArr = gen.let("valid", true)
    validateItems(() => gen.assign(validArr, false))
    return validArr
  }
  gen.var(valid, true)
  validateItems(() => gen.break())
  return valid

  function validateItems(notValid: () => void): void {
    const len = gen.const("len", _`${data}.length`)
    gen.forRange("i", 0, len, (i) => {
      cxt.subschema(
        {
          keyword,
          dataProp: i,
          dataPropType: Type.Num,
        },
        valid
      )
      gen.if(not(valid), notValid)
    })
  }
}

export function validateUnion(cxt: KeywordCxt): void {
  const {gen, schema, keyword, it} = cxt
  /* istanbul ignore if */
  if (!Array.isArray(schema)) throw new Error("ajv implementation error")
  const alwaysValid = schema.some((sch: AnySchema) => alwaysValidSchema(it, sch))
  if (alwaysValid && !it.opts.unevaluated) return

  const valid = gen.let("valid", false)
  const schValid = gen.name("_valid")

  gen.block(() =>
    schema.forEach((_sch: AnySchema, i: number) => {
      const schCxt = cxt.subschema(
        {
          keyword,
          schemaProp: i,
          compositeRule: true,
        },
        schValid
      )
      gen.assign(valid, _`${valid} || ${schValid}`)
      const merged = cxt.mergeValidEvaluated(schCxt, schValid)
      // can short-circuit if `unevaluatedProperties/Items` not supported (opts.unevaluated !== true)
      // or if all properties and items were evaluated (it.props === true && it.items === true)
      if (!merged) gen.if(not(valid))
    })
  )

  cxt.result(
    valid,
    () => cxt.reset(),
    () => cxt.error(true)
  )
}<|MERGE_RESOLUTION|>--- conflicted
+++ resolved
@@ -1,15 +1,8 @@
 import type {AnySchema, SchemaMap} from "../types"
 import type {SchemaCxt} from "../compile"
-<<<<<<< HEAD
 import type {KeywordCxt} from "../compile/validate"
-import {CodeGen, _, or, not, nil, strConcat, getProperty, Code, Name} from "../compile/codegen"
+import {CodeGen, _, and, or, not, nil, strConcat, getProperty, Code, Name} from "../compile/codegen"
 import {alwaysValidSchema, Type} from "../compile/util"
-=======
-import type KeywordCxt from "../compile/context"
-import {CodeGen, _, and, or, not, nil, strConcat, getProperty, Code, Name} from "../compile/codegen"
-import {alwaysValidSchema} from "../compile/util"
-import {Type} from "../compile/subschema"
->>>>>>> 1b07663f
 import N from "../compile/names"
 
 export function checkReportMissingProp(cxt: KeywordCxt, prop: string): void {
