'use strict';
module.exports = function anonymous(it) {
  var out = ' ';
  var $lvl = it.level,
    $dataLvl = it.dataLevel,
    $schema = it.schema['required'],
    $schemaPath = it.schemaPath + '.' + 'required',
    $breakOnError = !it.opts.allErrors;
  var $data = 'data' + ($dataLvl || ''),
    $valid = 'valid' + $lvl,
    $errs = 'errs' + $lvl;
  var $currentErrorPath = it.errorPath;
  if ($breakOnError) {
    out += ' var missing' + ($lvl) + '; ';
    if ($schema.length <= 20) {
      out += ' if ( ';
      var arr1 = $schema;
      if (arr1) {
        var $property, $i = -1,
          l1 = arr1.length - 1;
        while ($i < l1) {
          $property = arr1[$i += 1];
          if ($i) {
            out += ' || ';
          }
          var $prop = it.util.getProperty($property);
          out += ' ( ' + ($data) + ($prop) + ' === undefined && (missing' + ($lvl) + ' = \'' + (it.util.escapeQuotes($prop)) + '\') ) ';
        }
      }
      out += ') { ';
      var $propertyPath = ' + missing' + $lvl,
        $missingProperty = '\'' + $propertyPath + ' + \'';
      it.errorPath = $currentErrorPath + $propertyPath;
      if (it.wasTop && $breakOnError) {
        out += ' validate.errors = [ { keyword: \'' + ('required') + '\', dataPath: (dataPath || \'\') + ' + (it.errorPath) + ', message: \'property ' + ($missingProperty) + ' is required\' ';
        if (it.opts.verbose) {
          out += ', schema: validate.schema' + ($schemaPath) + ', data: ' + ($data);
        }
        out += ' }]; return false; ';
      } else {
        out += '  var err =   { keyword: \'' + ('required') + '\', dataPath: (dataPath || \'\') + ' + (it.errorPath) + ', message: \'property ' + ($missingProperty) + ' is required\' ';
        if (it.opts.verbose) {
          out += ', schema: validate.schema' + ($schemaPath) + ', data: ' + ($data);
        }
        out += ' }; if (vErrors === null) vErrors = [err]; else vErrors.push(err); errors++; ';
      }
      out += ' } else { ';
    } else {
      out += '  var schema' + ($lvl) + ' = validate.schema' + ($schemaPath) + '; ';
      var $i = 'i' + $lvl,
        $propertyPath = ' + schema' + $lvl + '[' + $i + '] + ',
        $missingProperty = '\' + "\'"' + $propertyPath + '"\'" + \'';
      it.errorPath = ($currentErrorPath + ' + "[\'"' + $propertyPath + '"\']"').replace('" + "', '');
      out += ' for (var ' + ($i) + ' = 0; ' + ($i) + ' < schema' + ($lvl) + '.length; ' + ($i) + '++) { var ' + ($valid) + ' = ' + ($data) + '[schema' + ($lvl) + '[' + ($i) + ']] !== undefined; if (!' + ($valid) + ') break; }  if (!' + ($valid) + ') {  ';
      if (it.wasTop && $breakOnError) {
        out += ' validate.errors = [ { keyword: \'' + ('required') + '\', dataPath: (dataPath || \'\') + ' + (it.errorPath) + ', message: \'property ' + ($missingProperty) + ' is required\' ';
        if (it.opts.verbose) {
          out += ', schema: validate.schema' + ($schemaPath) + ', data: ' + ($data);
        }
        out += ' }]; return false; ';
      } else {
        out += '  var err =   { keyword: \'' + ('required') + '\', dataPath: (dataPath || \'\') + ' + (it.errorPath) + ', message: \'property ' + ($missingProperty) + ' is required\' ';
        if (it.opts.verbose) {
          out += ', schema: validate.schema' + ($schemaPath) + ', data: ' + ($data);
        }
        out += ' }; if (vErrors === null) vErrors = [err]; else vErrors.push(err); errors++; ';
      }
      out += ' } else { ';
    }
  } else {
    if ($schema.length <= 10) {
      var arr2 = $schema;
      if (arr2) {
        var $property, $i = -1,
          l2 = arr2.length - 1;
        while ($i < l2) {
          $property = arr2[$i += 1];
          var $prop = it.util.getProperty($property),
            $missingProperty = it.util.escapeQuotes($prop);
          it.errorPath = ($currentErrorPath + ' + \'' + $missingProperty + '\'').replace('" + "', '');
<<<<<<< HEAD
          out += ' if (' + ($data) + ($prop) + ' === undefined) {  ';
          if (it.wasTop && $breakOnError) {
            out += ' validate.errors = [ { keyword: \'' + ('required') + '\', dataPath: (dataPath || \'\') + ' + (it.errorPath) + ', message: \'property ' + ($missingProperty) + ' is required\' ';
            if (it.opts.verbose) {
              out += ', schema: validate.schema' + ($schemaPath) + ', data: ' + ($data);
            }
            out += ' }]; return false; ';
          } else {
            out += '  var err =   { keyword: \'' + ('required') + '\', dataPath: (dataPath || \'\') + ' + (it.errorPath) + ', message: \'property ' + ($missingProperty) + ' is required\' ';
            if (it.opts.verbose) {
              out += ', schema: validate.schema' + ($schemaPath) + ', data: ' + ($data);
            }
            out += ' }; if (vErrors === null) vErrors = [err]; else vErrors.push(err); errors++; ';
=======
          out += ' if (' + ($data) + ($prop) + ' === undefined) {  var err =   { keyword: \'' + ('required') + '\', dataPath: (dataPath || \'\') + ' + (it.errorPath) + ', message: \'property ' + ($missingProperty) + ' is required\' ';
          if (it.opts.verbose) {
            out += ', schema: validate.schema' + ($schemaPath) + ', data: ' + ($data);
>>>>>>> a657070d
          }
          out += ' }; if (validate.errors === null) validate.errors = [err]; else validate.errors.push(err); errors++; } ';
        }
      }
    } else {
      out += '  var schema' + ($lvl) + ' = validate.schema' + ($schemaPath) + '; ';
      var $i = 'i' + $lvl,
        $propertyPath = ' + schema' + $lvl + '[' + $i + '] + ',
        $missingProperty = '\' + "\'"' + $propertyPath + '"\'" + \'';
      it.errorPath = ($currentErrorPath + ' + "[\'"' + $propertyPath + '"\']"').replace('" + "', '');
<<<<<<< HEAD
      out += ' for (var ' + ($i) + ' = 0; ' + ($i) + ' < schema' + ($lvl) + '.length; ' + ($i) + '++) { if (' + ($data) + '[schema' + ($lvl) + '[' + ($i) + ']] === undefined) {  ';
      if (it.wasTop && $breakOnError) {
        out += ' validate.errors = [ { keyword: \'' + ('required') + '\', dataPath: (dataPath || \'\') + ' + (it.errorPath) + ', message: \'property ' + ($missingProperty) + ' is required\' ';
        if (it.opts.verbose) {
          out += ', schema: validate.schema' + ($schemaPath) + ', data: ' + ($data);
        }
        out += ' }]; return false; ';
      } else {
        out += '  var err =   { keyword: \'' + ('required') + '\', dataPath: (dataPath || \'\') + ' + (it.errorPath) + ', message: \'property ' + ($missingProperty) + ' is required\' ';
        if (it.opts.verbose) {
          out += ', schema: validate.schema' + ($schemaPath) + ', data: ' + ($data);
        }
        out += ' }; if (vErrors === null) vErrors = [err]; else vErrors.push(err); errors++; ';
=======
      out += ' for (var ' + ($i) + ' = 0; ' + ($i) + ' < schema' + ($lvl) + '.length; ' + ($i) + '++) { if (' + ($data) + '[schema' + ($lvl) + '[' + ($i) + ']] === undefined) {  var err =   { keyword: \'' + ('required') + '\', dataPath: (dataPath || \'\') + ' + (it.errorPath) + ', message: \'property ' + ($missingProperty) + ' is required\' ';
      if (it.opts.verbose) {
        out += ', schema: validate.schema' + ($schemaPath) + ', data: ' + ($data);
>>>>>>> a657070d
      }
      out += ' }; if (validate.errors === null) validate.errors = [err]; else validate.errors.push(err); errors++; } } ';
    }
  }
  it.errorPath = $currentErrorPath;
  return out;
}<|MERGE_RESOLUTION|>--- conflicted
+++ resolved
@@ -78,27 +78,11 @@
           var $prop = it.util.getProperty($property),
             $missingProperty = it.util.escapeQuotes($prop);
           it.errorPath = ($currentErrorPath + ' + \'' + $missingProperty + '\'').replace('" + "', '');
-<<<<<<< HEAD
-          out += ' if (' + ($data) + ($prop) + ' === undefined) {  ';
-          if (it.wasTop && $breakOnError) {
-            out += ' validate.errors = [ { keyword: \'' + ('required') + '\', dataPath: (dataPath || \'\') + ' + (it.errorPath) + ', message: \'property ' + ($missingProperty) + ' is required\' ';
-            if (it.opts.verbose) {
-              out += ', schema: validate.schema' + ($schemaPath) + ', data: ' + ($data);
-            }
-            out += ' }]; return false; ';
-          } else {
-            out += '  var err =   { keyword: \'' + ('required') + '\', dataPath: (dataPath || \'\') + ' + (it.errorPath) + ', message: \'property ' + ($missingProperty) + ' is required\' ';
-            if (it.opts.verbose) {
-              out += ', schema: validate.schema' + ($schemaPath) + ', data: ' + ($data);
-            }
-            out += ' }; if (vErrors === null) vErrors = [err]; else vErrors.push(err); errors++; ';
-=======
           out += ' if (' + ($data) + ($prop) + ' === undefined) {  var err =   { keyword: \'' + ('required') + '\', dataPath: (dataPath || \'\') + ' + (it.errorPath) + ', message: \'property ' + ($missingProperty) + ' is required\' ';
           if (it.opts.verbose) {
             out += ', schema: validate.schema' + ($schemaPath) + ', data: ' + ($data);
->>>>>>> a657070d
           }
-          out += ' }; if (validate.errors === null) validate.errors = [err]; else validate.errors.push(err); errors++; } ';
+          out += ' }; if (vErrors === null) vErrors = [err]; else vErrors.push(err); errors++; } ';
         }
       }
     } else {
@@ -107,27 +91,11 @@
         $propertyPath = ' + schema' + $lvl + '[' + $i + '] + ',
         $missingProperty = '\' + "\'"' + $propertyPath + '"\'" + \'';
       it.errorPath = ($currentErrorPath + ' + "[\'"' + $propertyPath + '"\']"').replace('" + "', '');
-<<<<<<< HEAD
-      out += ' for (var ' + ($i) + ' = 0; ' + ($i) + ' < schema' + ($lvl) + '.length; ' + ($i) + '++) { if (' + ($data) + '[schema' + ($lvl) + '[' + ($i) + ']] === undefined) {  ';
-      if (it.wasTop && $breakOnError) {
-        out += ' validate.errors = [ { keyword: \'' + ('required') + '\', dataPath: (dataPath || \'\') + ' + (it.errorPath) + ', message: \'property ' + ($missingProperty) + ' is required\' ';
-        if (it.opts.verbose) {
-          out += ', schema: validate.schema' + ($schemaPath) + ', data: ' + ($data);
-        }
-        out += ' }]; return false; ';
-      } else {
-        out += '  var err =   { keyword: \'' + ('required') + '\', dataPath: (dataPath || \'\') + ' + (it.errorPath) + ', message: \'property ' + ($missingProperty) + ' is required\' ';
-        if (it.opts.verbose) {
-          out += ', schema: validate.schema' + ($schemaPath) + ', data: ' + ($data);
-        }
-        out += ' }; if (vErrors === null) vErrors = [err]; else vErrors.push(err); errors++; ';
-=======
       out += ' for (var ' + ($i) + ' = 0; ' + ($i) + ' < schema' + ($lvl) + '.length; ' + ($i) + '++) { if (' + ($data) + '[schema' + ($lvl) + '[' + ($i) + ']] === undefined) {  var err =   { keyword: \'' + ('required') + '\', dataPath: (dataPath || \'\') + ' + (it.errorPath) + ', message: \'property ' + ($missingProperty) + ' is required\' ';
       if (it.opts.verbose) {
         out += ', schema: validate.schema' + ($schemaPath) + ', data: ' + ($data);
->>>>>>> a657070d
       }
-      out += ' }; if (validate.errors === null) validate.errors = [err]; else validate.errors.push(err); errors++; } } ';
+      out += ' }; if (vErrors === null) vErrors = [err]; else vErrors.push(err); errors++; } } ';
     }
   }
   it.errorPath = $currentErrorPath;
