'use strict';

var resolve = require('./resolve')
  , util = require('./util')
  , equal = require('./equal');

try { var beautify = require('' + 'js-beautify').js_beautify; } catch(e) {}

var RULES = require('./rules')
  , validateGenerator = require('../dotjs/validate');

module.exports = compile;


function compile(schema, root, localRefs) {
  /* jshint validthis: true, evil: true */
  var self = this
    , refVal = [ undefined ] 
    , refs = {}
    , patterns = []
    , patternsHash = {};

  root = root || { schema: schema, refVal: refVal, refs: refs };

  var formats = this._formats;

  return localCompile(schema, root, localRefs);


  function localCompile(_schema, _root, localRefs) {
    var isRoot = !_root || (_root && _root.schema == _schema);
    if (_root.schema != root.schema)
      return compile.call(self, _schema, _root, localRefs);

    var validateCode = validateGenerator({
      isTop: true,
      schema: _schema,
      isRoot: isRoot, 
      root: _root,
      schemaPath: '',
      errorPath: '""',
      RULES: RULES,
      validate: validateGenerator,
      util: util,
      resolve: resolve,
      resolveRef: resolveRef,
      usePattern: usePattern,
      opts: self.opts,
      formats: formats
    });

    validateCode = patternsCode(patterns) + validateCode;

    if (self.opts.beautify) {
      var opts = self.opts.beautify === true ? { indent_size: 2 } : self.opts.beautify;
      if (beautify) validateCode = beautify(validateCode, opts);
      else console.error('"npm install js-beautify" to use beautify option');
    }
    // console.log('\n\n\n *** \n', validateCode);
    var validate;
    // try {
      eval(validateCode);
      refVal[0] = validate;
    // } catch(e) {
    //   console.log('Error compiling schema, function code:', validateCode);
    //   throw e;
    // }

    validate.schema = _schema;
    validate.errors = null;
    validate.refs = refs;
    validate.refVal = refVal;
    validate.root = isRoot ? validate : _root;

    return validate;
  }

  function resolveRef(baseId, ref, isRoot) {
    ref = resolve.url(baseId, ref);
    var refIndex = refs[ref];
    var _refVal, refCode;
    if (refIndex !== undefined) {
      _refVal = refVal[refIndex];
      refCode = 'refVal[' + refIndex + ']';
      return resolvedRef(_refVal, refCode);
    }
    if (!isRoot) {
      var rootRefId = root.refs[ref];
      if (rootRefId !== undefined) {
        _refVal = root.refVal[rootRefId];
        refCode = addLocalRef(ref, _refVal);
        return resolvedRef(_refVal, refCode);
      }
    }

    refCode = addLocalRef(ref);
    var v = resolve.call(self, localCompile, root, ref);
    if (!v) {
      var localSchema = localRefs[ref];
      if (localSchema) {
        v = self.opts.inlineRefs !== false && resolve.inlineRef(localSchema)
            ? localSchema
            : compile.call(self, localSchema, root, localRefs);
      }
    }

    if (v) {
      replaceLocalRef(ref, v);
      return resolvedRef(v, refCode);
    }
  }

  function addLocalRef(ref, v) {
    var refId = refVal.length;
    refVal[refId] = v;
    refs[ref] = refId;
    return 'refVal[' + refId + ']';
  }

  function replaceLocalRef(ref, v) {
    var refId = refs[ref];
    refVal[refId] = v;
  }

<<<<<<< HEAD
  function resolvedRef(schema, code) {
    return typeof schema == 'object'
            ? { schema: schema, code: code }
            : code;
=======
  function usePattern(regexStr) {
    var index = patternsHash[regexStr];
    if (index === undefined) {
      index = patternsHash[regexStr] = patterns.length;
      patterns[index] = regexStr;
    }
    return 'pattern' + index;
  }

  function patternsCode(patterns) {
    if (!patterns.length) return '';
    var code = '';
    for (var i=0; i<patterns.length; i++)
      code += 'var pattern' + i + ' = new RegExp(' + util.toQuotedString(patterns[i]) + ');'
    return code;
>>>>>>> 6d37952a
  }
}


/**
 * Functions below are used inside compiled validations function
 */

var ucs2length = util.ucs2length;<|MERGE_RESOLUTION|>--- conflicted
+++ resolved
@@ -122,12 +122,12 @@
     refVal[refId] = v;
   }
 
-<<<<<<< HEAD
   function resolvedRef(schema, code) {
     return typeof schema == 'object'
             ? { schema: schema, code: code }
             : code;
-=======
+  }
+
   function usePattern(regexStr) {
     var index = patternsHash[regexStr];
     if (index === undefined) {
@@ -143,7 +143,6 @@
     for (var i=0; i<patterns.length; i++)
       code += 'var pattern' + i + ' = new RegExp(' + util.toQuotedString(patterns[i]) + ');'
     return code;
->>>>>>> 6d37952a
   }
 }
 
