'use strict';


module.exports = {
  copy: copy,
  checkDataType: checkDataType,
  checkDataTypes: checkDataTypes,
  toHash: toHash,
  getProperty: getProperty,
  escapeQuotes: escapeQuotes,
  escapeRegExp: escapeRegExp,
  ucs2length: ucs2length,
  varOccurences: varOccurences,
  varReplace: varReplace,
  cleanUpCode: cleanUpCode,
  cleanUpVarErrors: cleanUpVarErrors,
  schemaHasRules: schemaHasRules,
  stableStringify: require('json-stable-stringify')
};


function copy(o, to) {
  to = to || {};
  for (var key in o) to[key] = o[key];
  return to;
}


function checkDataType(dataType, data, negate) {
  var EQUAL = negate ? ' !== ' : ' === '
    , AND = negate ? ' || ' : ' && '
    , OK = negate ? '!' : ''
    , NOT = negate ? '' : '!';
  switch (dataType) {
    case 'null': return data + EQUAL + 'null';
    case 'array': return OK + 'Array.isArray(' + data + ')';
    case 'object': return '(' + OK + data + AND + 
                          'typeof ' + data + EQUAL + '"object"' + AND + 
                          NOT + 'Array.isArray(' + data + '))';
    case 'integer': return '(typeof ' + data + EQUAL + '"number"' + AND + 
                           NOT + '(' + data + ' % 1))';
    default: return 'typeof ' + data + EQUAL + '"' + dataType + '"';
  }
}


function checkDataTypes(dataTypes, data, negate) {
  var EQUAL = negate ? ' !== ' : ' === '
    , AND = negate ? ' || ' : ' && '
    , OR = negate ? ' && ' : ' || '
    , OK = negate ? '!' : '';
  switch (dataTypes.length) {
    case 0: return negate ? 'true' : 'false';
    case 1: return checkDataType(dataTypes[0], data, negate);
    default:
      var code = '';
      var types = toHash(dataTypes);
      if (types.array && types.object) {
        code = types.null ? '(': '(' + OK + data + AND;
        code += 'typeof ' + data + EQUAL + '"object")';
        delete types.null;
        delete types.array;
        delete types.object;
      }
      if (types.number) delete types.integer;
      for (var t in types)
        code += (code ? OR : '' ) + checkDataType(t, data, negate);

      return code;
  }
}


function toHash(arr) {
  var hash = {};
  for (var i=0; i<arr.length; i++) hash[arr[i]] = true;
  return hash;
}


var IDENTIFIER = /^[a-z$_][a-z$_0-9]*$/i;
var SINGLE_QUOTE = /('|\\)/g;
function getProperty(key) {
  return IDENTIFIER.test(key)
          ? '.' + key
          : "['" + key.replace(SINGLE_QUOTE, "\\$1") + "']";
}


function escapeQuotes(str) {
  return str.replace(SINGLE_QUOTE, "\\$1");
}


var ESCAPE_REGEXP = /[\/]/g;
function escapeRegExp(str) {
  return str.replace(ESCAPE_REGEXP, '\\$&');
}


// https://mathiasbynens.be/notes/javascript-encoding
// https://github.com/bestiejs/punycode.js - punycode.ucs2.decode
function ucs2length(str) {
  var length = 0
    , len = str.length
    , pos = 0
    , value;
  while (pos < len) {
    length++;
    value = str.charCodeAt(pos++);
    if (value >= 0xD800 && value <= 0xDBFF && pos < len) {
      // high surrogate, and there is a next character
      value = str.charCodeAt(pos);
      if ((value & 0xFC00) == 0xDC00) pos++; // low surrogate
    }
  }
  return length;
}


function varOccurences(str, dataVar) {
  dataVar += '[^0-9]';
  var matches = str.match(new RegExp(dataVar, 'g'));
  return matches ? matches.length : 0;
}


function varReplace(str, dataVar, expr) {
  dataVar += '([^0-9])';
  return str.replace(new RegExp(dataVar, 'g'), expr + '$1');
}


var EMPTY_ELSE = /else\s*{\s*}/g
  , EMPTY_IF_NO_ELSE = /if\s*\([^)]+\)\s*\{\s*\}(?!\s*else)/g
  , EMPTY_IF_WITH_ELSE = /if\s*\(([^)]+)\)\s*\{\s*\}\s*else(?!\s*if)/g;
function cleanUpCode(out) {
  return out.replace(EMPTY_ELSE, '')
            .replace(EMPTY_IF_NO_ELSE, '')
            .replace(EMPTY_IF_WITH_ELSE, 'if (!($1))');
}


<<<<<<< HEAD
var ERRORS_REGEXP = /[^v\.]errors/g
  , REMOVE_ERRORS = /var errors = 0;|var vErrors = null;|validate.errors = vErrors;/g
  , RETURN_VALID = 'return errors === 0;'
  , RETURN_TRUE = 'validate.errors = null; return true;';

=======
var ERRORS_REGEXP = /[^\.]errors/g
  , VAR_ERRORS = 'var errors = 0;'
  , INITIALIZE_ERRORS = 'validate.errors = null;'
  , RETURN_ERRORS = 'return errors === 0;';
>>>>>>> a657070d
function cleanUpVarErrors(out) {
  var matches = out.match(ERRORS_REGEXP);
  if (matches && matches.length === 2)
    return out.replace(REMOVE_ERRORS, '')
              .replace(RETURN_VALID, RETURN_TRUE);
  else
    return out;
}


function schemaHasRules(schema, rules) {
  for (var key in schema) if (rules[key]) return true;
}<|MERGE_RESOLUTION|>--- conflicted
+++ resolved
@@ -141,18 +141,11 @@
 }
 
 
-<<<<<<< HEAD
 var ERRORS_REGEXP = /[^v\.]errors/g
   , REMOVE_ERRORS = /var errors = 0;|var vErrors = null;|validate.errors = vErrors;/g
   , RETURN_VALID = 'return errors === 0;'
   , RETURN_TRUE = 'validate.errors = null; return true;';
-
-=======
-var ERRORS_REGEXP = /[^\.]errors/g
-  , VAR_ERRORS = 'var errors = 0;'
-  , INITIALIZE_ERRORS = 'validate.errors = null;'
-  , RETURN_ERRORS = 'return errors === 0;';
->>>>>>> a657070d
+  
 function cleanUpVarErrors(out) {
   var matches = out.match(ERRORS_REGEXP);
   if (matches && matches.length === 2)
