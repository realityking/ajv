--- conflicted
+++ resolved
@@ -6,12 +6,8 @@
 module.exports = function rules() {
   var RULES = [
     { type: 'number',
-<<<<<<< HEAD
       rules: [ { 'maximum': ['exclusiveMaximum'] },
-               { 'minimum': ['exclusiveMinimum'] }, 'multipleOf'] },
-=======
-      rules: [ 'maximum', 'minimum', 'multipleOf', 'format'] },
->>>>>>> ac20d32e
+               { 'minimum': ['exclusiveMinimum'] }, 'multipleOf', 'format'] },
     { type: 'string',
       rules: [ 'maxLength', 'minLength', 'pattern', 'format' ] },
     { type: 'array',
