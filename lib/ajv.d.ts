declare var ajv: { 
  (options?: ajv.Options): ajv.Ajv;
  new (options?: ajv.Options): ajv.Ajv;
}

declare namespace ajv {
  interface Ajv {
    /**
    * Validate data using schema
    * Schema will be compiled and cached (using serialized JSON as key, [json-stable-stringify](https://github.com/substack/json-stable-stringify) is used to serialize by default).
    * @param  {String|Object|Boolean} schemaKeyRef key, ref or schema object
    * @param  {Any} data to be validated
    * @return {Boolean} validation result. Errors from the last validation will be available in `ajv.errors` (and also in compiled schema: `schema.errors`).
    */
    validate(schemaKeyRef: Object | string | boolean, data: any): boolean | Thenable<any>;
    /**
    * Create validating function for passed schema.
    * @param  {Object|Boolean} schema schema object
    * @return {Function} validating function
    */
    compile(schema: Object | boolean): ValidateFunction;
    /**
    * Creates validating function for passed schema with asynchronous loading of missing schemas.
    * `loadSchema` option should be a function that accepts schema uri and node-style callback.
    * @this  Ajv
    * @param {Object|Boolean} schema schema object
    * @param {Boolean} meta optional true to compile meta-schema; this parameter can be skipped
    * @param {Function} callback optional node-style callback, it is always called with 2 parameters: error (or null) and validating function.
    * @return {Thenable<ValidateFunction>} validating function
    */
    compileAsync(schema: Object | boolean, meta?: Boolean, callback?: (err: Error, validate: ValidateFunction) => any): Thenable<ValidateFunction>;
    /**
    * Adds schema to the instance.
    * @param {Object|Array} schema schema or array of schemas. If array is passed, `key` and other parameters will be ignored.
    * @param {String} key Optional schema key. Can be passed to `validate` method instead of schema object or id/ref. One schema per instance can have empty `id` and `key`.
    */
    addSchema(schema: Array<Object> | Object, key?: string): void;
    /**
    * Add schema that will be used to validate other schemas
    * options in META_IGNORE_OPTIONS are alway set to false
    * @param {Object} schema schema object
    * @param {String} key optional schema key
    */
    addMetaSchema(schema: Object, key?: string): void;
    /**
    * Validate schema
    * @param {Object|Boolean} schema schema to validate
    * @return {Boolean} true if schema is valid
    */
    validateSchema(schema: Object | boolean): boolean;
    /**
    * Get compiled schema from the instance by `key` or `ref`.
    * @param  {String} keyRef `key` that was passed to `addSchema` or full schema reference (`schema.id` or resolved id).
    * @return {Function} schema validating function (with property `schema`).
    */
    getSchema(keyRef: string): ValidateFunction;
    /**
    * Remove cached schema(s).
    * If no parameter is passed all schemas but meta-schemas are removed.
    * If RegExp is passed all schemas with key/id matching pattern but meta-schemas are removed.
    * Even if schema is referenced by other schemas it still can be removed as other schemas have local references.
    * @param  {String|Object|RegExp|Boolean} schemaKeyRef key, ref, pattern to match key/ref or schema object
    */
    removeSchema(schemaKeyRef?: Object | string | RegExp | boolean): void;
    /**
    * Add custom format
    * @param {String} name format name
    * @param {String|RegExp|Function} format string is converted to RegExp; function should return boolean (true when valid)
    */
    addFormat(name: string, format: FormatValidator | FormatDefinition): void;
    /**
    * Define custom keyword
    * @this  Ajv
    * @param {String} keyword custom keyword, should be a valid identifier, should be different from all standard, custom and macro keywords.
    * @param {Object} definition keyword definition object with properties `type` (type(s) which the keyword applies to), `validate` or `compile`.
    */
    addKeyword(keyword: string, definition: KeywordDefinition): void;
    /**
    * Get keyword definition
    * @this  Ajv
    * @param {String} keyword pre-defined or custom keyword.
    * @return {Object|Boolean} custom keyword definition, `true` if it is a predefined keyword, `false` otherwise.
    */
    getKeyword(keyword: string): Object | boolean;
    /**
    * Remove keyword
    * @this  Ajv
    * @param {String} keyword pre-defined or custom keyword.
    */
    removeKeyword(keyword: string): void;
    /**
    * Convert array of error message objects to string
    * @param  {Array<Object>} errors optional array of validation errors, if not passed errors from the instance are used.
    * @param  {Object} options optional options with properties `separator` and `dataVar`.
    * @return {String} human readable string with all errors descriptions
    */
    errorsText(errors?: Array<ErrorObject>, options?: ErrorsTextOptions): string;
    errors?: Array<ErrorObject>;
  }

  interface Thenable <R> {
    then <U> (onFulfilled?: (value: R) => U | Thenable<U>, onRejected?: (error: any) => U | Thenable<U>): Thenable<U>;
  }

  interface ValidateFunction {
    (
      data: any,
      dataPath?: string,
      parentData?: Object | Array<any>,
      parentDataProperty?: string | number,
      rootData?: Object | Array<any>
    ): boolean | Thenable<any>;
    errors?: Array<ErrorObject>;
    schema?: Object | boolean;
  }

  interface Options {
    $data?: boolean;
    allErrors?: boolean;
    verbose?: boolean;
    jsonPointers?: boolean;
    uniqueItems?: boolean;
    unicode?: boolean;
    format?: string;
    formats?: Object;
    unknownFormats?: true | string[] | 'ignore';
    schemas?: Array<Object> | Object;
    schemaId?: '$id' | 'id';
    missingRefs?: true | 'ignore' | 'fail';
    extendRefs?: true | 'ignore' | 'fail';
    loadSchema?: (uri: string, cb?: (err: Error, schema: Object) => void) => Thenable<Object | boolean>;
    removeAdditional?: boolean | 'all' | 'failing';
    useDefaults?: boolean | 'shared';
    coerceTypes?: boolean | 'array';
    async?: boolean | string;
    transpile?: string | ((code: string) => string);
    meta?: boolean | Object;
    validateSchema?: boolean | 'log';
    addUsedSchema?: boolean;
    inlineRefs?: boolean | number;
    passContext?: boolean;
    loopRequired?: number;
    ownProperties?: boolean;
    multipleOfPrecision?: boolean | number;
    errorDataPath?: string,
    messages?: boolean;
    sourceCode?: boolean;
    processCode?: (code: string) => string;
    cache?: Object;
  }

  type FormatValidator = string | RegExp | ((data: string) => boolean);

  interface FormatDefinition {
    validate: FormatValidator;
    compare: (data1: string, data2: string) => number;
    async?: boolean;
  }

  interface KeywordDefinition {
    type?: string | Array<string>;
    async?: boolean;
    $data?: boolean;
    errors?: boolean | string;
    metaSchema?: Object;
    // schema: false makes validate not to expect schema (ValidateFunction)
    schema?: boolean;
    modifying?: boolean;
    valid?: boolean;
    // one and only one of the following properties should be present
    validate?: SchemaValidateFunction | ValidateFunction;
    compile?: (schema: any, parentSchema: Object) => ValidateFunction;
    macro?: (schema: any, parentSchema: Object) => Object | boolean;
    inline?: (it: Object, keyword: string, schema: any, parentSchema: Object) => string;
  }

  interface SchemaValidateFunction {
    (
      schema: any,
      data: any,
      parentSchema?: Object,
      dataPath?: string,
      parentData?: Object | Array<any>,
      parentDataProperty?: string | number,
      rootData?: Object | Array<any>
    ): boolean | Thenable<any>;
    errors?: Array<ErrorObject>;
  }

  interface ErrorsTextOptions {
    separator?: string;
    dataVar?: string;
  }

  interface ErrorObject {
    keyword: string;
    dataPath: string;
    schemaPath: string;
    params: ErrorParameters;
    // Added to validation errors of propertyNames keyword schema
    propertyName?: string;
    // Excluded if messages set to false.
    message?: string;
    // These are added with the `verbose` option.
    schema?: any;
    parentSchema?: Object;
    data?: any;
  }

  type ErrorParameters = RefParams | LimitParams | AdditionalPropertiesParams |
                          DependenciesParams | FormatParams | ComparisonParams |
                          MultipleOfParams | PatternParams | RequiredParams |
                          TypeParams | UniqueItemsParams | CustomParams |
                          PatternGroupsParams | PatternRequiredParams |
<<<<<<< HEAD
                          PropertyNamesParams | SwitchParams | NoParams;
=======
                          SwitchParams | NoParams | EnumParams;
>>>>>>> 81dbc2cd

  interface RefParams {
    ref: string;
  }

  interface LimitParams {
    limit: number;
  }

  interface AdditionalPropertiesParams {
    additionalProperty: string;
  }

  interface DependenciesParams {
    property: string;
    missingProperty: string;
    depsCount: number;
    deps: string;
  }

  interface FormatParams {
    format: string
  }

  interface ComparisonParams {
    comparison: string;
    limit: number | string;
    exclusive: boolean;
  }

  interface MultipleOfParams {
    multipleOf: number;
  }

  interface PatternParams {
    pattern: string;
  }

  interface RequiredParams {
    missingProperty: string;
  }

  interface TypeParams {
    type: string;
  }

  interface UniqueItemsParams {
    i: number;
    j: number;
  }

  interface CustomParams {
    keyword: string;
  }

  interface PatternGroupsParams {
    reason: string;
    limit: number;
    pattern: string;
  }

  interface PatternRequiredParams {
    missingPattern: string;
  }

  interface PropertyNamesParams {
    propertyName: string;
  }

  interface SwitchParams {
    caseIndex: number;
  }

  interface NoParams {}

  interface EnumParams {
    allowedValues: Array<any>;
  }
}

export = ajv;<|MERGE_RESOLUTION|>--- conflicted
+++ resolved
@@ -212,11 +212,7 @@
                           MultipleOfParams | PatternParams | RequiredParams |
                           TypeParams | UniqueItemsParams | CustomParams |
                           PatternGroupsParams | PatternRequiredParams |
-<<<<<<< HEAD
-                          PropertyNamesParams | SwitchParams | NoParams;
-=======
-                          SwitchParams | NoParams | EnumParams;
->>>>>>> 81dbc2cd
+                          PropertyNamesParams | SwitchParams | NoParams | EnumParams;
 
   interface RefParams {
     ref: string;
